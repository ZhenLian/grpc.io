--- conflicted
+++ resolved
@@ -11,18 +11,12 @@
 style = "manni"
 
 [params]
-<<<<<<< HEAD
-grpc_release_tag = "v1.27.0"
-grpc_release_tag_no_v = "1.27.0"
-grpc_java_release_tag = "v1.27.0"
-google_analytics_id = "UA-60127042-1"
-font_awesome_version = "5.12.1"
-=======
 grpc_release_tag = "v1.27.2"
 grpc_release_tag_no_v = "1.27.2"
 grpc_java_release_tag = "v1.27.2"
-
->>>>>>> 1fb79533
+google_analytics_id = "UA-60127042-1"
+font_awesome_version = "5.12.1"
+
 milestones_link = "https://github.com/grpc/grpc/milestones"
 description = "A high-performance, open source universal RPC framework"
 why = """
