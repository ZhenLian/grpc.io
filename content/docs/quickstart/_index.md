---
title: Quick Start
layout: quickstart
<<<<<<< HEAD
description: Get started with gRPC
=======
weight: 1
>>>>>>> 370f5bbf
---

<div id="toc" class="toc mobile-toc"></div>

These pages show you how to get up and running as quickly as possible in gRPC,
including installing all the tools you’ll need.

There is a Quick Start for each gRPC supported language with accompanying sample
code for a simple ```Hello World``` example for you to explore and update.

For an overview of some of the core concepts in gRPC, see [gRPC Concepts](/docs/guides/concepts/).
For more tutorials and examples, see our [Tutorials](/docs/tutorials). 
You can read more about gRPC in general in [What is gRPC?](/docs/guides). <|MERGE_RESOLUTION|>--- conflicted
+++ resolved
@@ -1,11 +1,8 @@
 ---
 title: Quick Start
 layout: quickstart
-<<<<<<< HEAD
 description: Get started with gRPC
-=======
 weight: 1
->>>>>>> 370f5bbf
 ---
 
 <div id="toc" class="toc mobile-toc"></div>
